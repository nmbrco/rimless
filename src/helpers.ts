import { events, IRPCRequestPayload, IRPCResolvePayload, ISchema } from "./types";

export const CONNECTION_TIMEOUT = 1000;

export function isTrustedRemote(event: any) {
  return true;
}

<<<<<<< HEAD
=======
/**
 * for each function in the schema subscribe to an event that the remote can call
 *
 * @param schema
 */
export function registerLocalAPI(schema: ISchema, _connectionID: string): any[] {
  const listeners: any[] = [];
  Object.keys(schema)
    .filter((key) => typeof schema[key] === "function")
    .forEach((key) => {

      // handle a remote calling a function on the local API
      async function handleCall(event: any) {
        const { callID, connectionID, callName, args } = event.data as IRPCRequestPayload;

        if (!isTrustedRemote(event)) return;
        if (!callID || !callName) return;
        if (callName !== key) return;
        if (connectionID !== _connectionID) return;

        // TODO: remove listener here?

        // run function and return the results to the remote
        try {
          const result = await schema[key](...args);
          event.source.postMessage({
            action: events.RPC_RESOLVE,
            result,
            callID,
            callName,
            connectionID,
          });
        } catch (error) {
          event.source.postMessage({
            action: events.RPC_REJECT,
            error,
            callID,
            callName,
            connectionID,
          });
        }
      }

      // subscribe to the call event
      window.addEventListener(events.MESSAGE, handleCall);
      listeners.push(() => window.removeEventListener(events.MESSAGE, handleCall));
    });

  return listeners;
}

export function registerRemoteAPI(schema: ISchema, _connectionID: string, remote: any) {
  const connection: ISchema = {};
  Object.keys(schema)
    .forEach((key) => {
      if (typeof schema[key] !== "function") {
        connection[key] = schema[key];
        return;
      }

      const procedure = createRPC(key, _connectionID, remote);
      connection[key] = procedure;
    });

  return connection;
}

export function createRPC(_callName: string, _connectionID: string, remote: any) {
  return (...args: any) => {
    return new Promise((resolve, reject) => {
      const callID = generateID();

      function handleResponse(event: any) {
        const { callID, connectionID, callName, result, error, action } = event.data as IRPCResolvePayload;

        if (!isTrustedRemote(event)) return;
        if (!callID || !callName) return;
        if (callName !== _callName) return;
        if (connectionID !== _connectionID) return;

        // TODO: remove listener here?

        // resolve the response
        if (action === events.RPC_RESOLVE) return resolve(result);
        if (action === events.RPC_REJECT) return reject(error);
      }

      // send the RPC request with arguments
      const payload = {
        action: events.RPC_REQUEST,
        connectionID: _connectionID,
        callID,
        callName: _callName,
        args,
      };

      window.addEventListener(events.MESSAGE, handleResponse);
      remote.postMessage(payload, remote.origin);
    });
  };
}

>>>>>>> dd5ec6b9
export function generateID(): string {
  return "1";
}

const urlRegex = /^(https?:|file:)?\/\/([^/:]+)?(:(\d+))?/;
const ports: any = {
  "http:": "80",
  "https:": "443",
};

export function getOriginFromURL(url: string | null) {

  const location = document.location;

  const regexResult = urlRegex.exec(url || "");
  let protocol;
  let hostname;
  let port;

  if (regexResult) {
    // It's an absolute URL. Use the parsed info.
    // regexResult[1] will be undefined if the URL starts with //
    protocol = regexResult[1] ? regexResult[1] : location.protocol;
    hostname = regexResult[2];
    port = regexResult[4];
  } else {
    // It's a relative path. Use the current location's info.
    protocol = location.protocol;
    hostname = location.hostname;
    port = location.port;
  }

  // If the protocol is file, the origin is "null"
  // The origin of a document with file protocol is an opaque origin
  // and its serialization "null" [1]
  // [1] https://html.spec.whatwg.org/multipage/origin.html#origin
  if (protocol === "file:") {
    return "null";
  }

  // If the port is the default for the protocol, we don't want to add it to the origin string
  // or it won't match the message's event.origin.
  const portSuffix = port && port !== ports[protocol] ? `:${port}` : "";
  return `${protocol}//${hostname}${portSuffix}`;
}<|MERGE_RESOLUTION|>--- conflicted
+++ resolved
@@ -1,126 +1,41 @@
-import { events, IRPCRequestPayload, IRPCResolvePayload, ISchema } from "./types";
+import { ISchema } from "./types";
 
 export const CONNECTION_TIMEOUT = 1000;
 
+// check if the remote is trusted
 export function isTrustedRemote(event: any) {
+  // TODO: implement
   return true;
 }
 
-<<<<<<< HEAD
-=======
-/**
- * for each function in the schema subscribe to an event that the remote can call
- *
- * @param schema
- */
-export function registerLocalAPI(schema: ISchema, _connectionID: string): any[] {
-  const listeners: any[] = [];
-  Object.keys(schema)
-    .filter((key) => typeof schema[key] === "function")
-    .forEach((key) => {
-
-      // handle a remote calling a function on the local API
-      async function handleCall(event: any) {
-        const { callID, connectionID, callName, args } = event.data as IRPCRequestPayload;
-
-        if (!isTrustedRemote(event)) return;
-        if (!callID || !callName) return;
-        if (callName !== key) return;
-        if (connectionID !== _connectionID) return;
-
-        // TODO: remove listener here?
-
-        // run function and return the results to the remote
-        try {
-          const result = await schema[key](...args);
-          event.source.postMessage({
-            action: events.RPC_RESOLVE,
-            result,
-            callID,
-            callName,
-            connectionID,
-          });
-        } catch (error) {
-          event.source.postMessage({
-            action: events.RPC_REJECT,
-            error,
-            callID,
-            callName,
-            connectionID,
-          });
-        }
-      }
-
-      // subscribe to the call event
-      window.addEventListener(events.MESSAGE, handleCall);
-      listeners.push(() => window.removeEventListener(events.MESSAGE, handleCall));
-    });
-
-  return listeners;
+export function getDeepValue(obj: any, path: string) {
+  for (const node of path.split(".")) {
+    obj = obj[node];
+  }
+  return obj;
 }
 
-export function registerRemoteAPI(schema: ISchema, _connectionID: string, remote: any) {
-  const connection: ISchema = {};
-  Object.keys(schema)
-    .forEach((key) => {
-      if (typeof schema[key] !== "function") {
-        connection[key] = schema[key];
-        return;
-      }
-
-      const procedure = createRPC(key, _connectionID, remote);
-      connection[key] = procedure;
-    });
-
-  return connection;
-}
-
-export function createRPC(_callName: string, _connectionID: string, remote: any) {
-  return (...args: any) => {
-    return new Promise((resolve, reject) => {
-      const callID = generateID();
-
-      function handleResponse(event: any) {
-        const { callID, connectionID, callName, result, error, action } = event.data as IRPCResolvePayload;
-
-        if (!isTrustedRemote(event)) return;
-        if (!callID || !callName) return;
-        if (callName !== _callName) return;
-        if (connectionID !== _connectionID) return;
-
-        // TODO: remove listener here?
-
-        // resolve the response
-        if (action === events.RPC_RESOLVE) return resolve(result);
-        if (action === events.RPC_REJECT) return reject(error);
-      }
-
-      // send the RPC request with arguments
-      const payload = {
-        action: events.RPC_REQUEST,
-        connectionID: _connectionID,
-        callID,
-        callName: _callName,
-        args,
-      };
-
-      window.addEventListener(events.MESSAGE, handleResponse);
-      remote.postMessage(payload, remote.origin);
-    });
-  };
-}
-
->>>>>>> dd5ec6b9
-export function generateID(): string {
-  return "1";
+// we cannot send functions through postMessage
+// remove function definition from the schema and replace them with type
+export function mapDeep(obj: any) {
+  for (const prop in obj) {
+    if (obj[prop] === Object(obj[prop])) mapDeep(obj[prop]);
+    if (typeof obj[prop] === "function") {
+      obj[`@RPC_${prop}`] = true;
+      delete obj[prop];
+    }
+  }
+  return obj;
 }
 
 const urlRegex = /^(https?:|file:)?\/\/([^/:]+)?(:(\d+))?/;
-const ports: any = {
-  "http:": "80",
-  "https:": "443",
-};
+const ports: any = { "http:": "80", "https:": "443" };
 
+/**
+ * convert the url into an origin (remove paths)
+ *
+ * @param url
+ */
 export function getOriginFromURL(url: string | null) {
 
   const location = document.location;
